--- conflicted
+++ resolved
@@ -2,7 +2,6 @@
 from pydub import AudioSegment
 import os
 import time
-<<<<<<< HEAD
 import subprocess
 
 def check_video_integrity(file_path):
@@ -43,41 +42,6 @@
         slice_path = os.path.join(target_dir, f"{i+1}.mp3")
         slice_audio.export(slice_path, format="mp3")
         print(f"Slice {i+1} saved: {slice_path}")
-=======
-import glob
-import math
-
-def convert_flv_to_mp3(name, target_name=None, folder='bilibili_video'):
-    # 提取视频中的音频并保存为 MP3 到 audio/conv/{时间} 目录
-    video_files = glob.glob(os.path.join(f"{folder}/{name}", "*.mp4"))
-    for i in range(len(video_files)):
-        clip = VideoFileClip(video_files[i])
-        audio = clip.audio
-        os.makedirs(f"audio/conv/{target_name}", exist_ok=True)
-        output_name = target_name if target_name else name
-        audio.write_audiofile(f"audio/conv/{target_name}/{output_name}_{i}.mp3") # 命名为 时间_序号.mp3
-
-def split_mp3(filename, folder_name, slice_length=45000, target_folder="audio/slice"):
-    audio_files = glob.glob(os.path.join(filename, "*.mp3"))
-    cnt = 0 # 切片序号，防止生成的文本乱序
-    for audio_file in audio_files:
-        print(f"Slicing {audio_file}")
-        audio = AudioSegment.from_mp3(audio_file)
-        total_slices = math.ceil(len(audio) / slice_length)
-        target_dir = os.path.join(target_folder, folder_name)
-        os.makedirs(target_dir, exist_ok=True)
-        for i in range(total_slices):
-            cnt += 1
-            start = i * slice_length
-            if i == total_slices - 1:
-                end = -1 # 最后一段长度不足 slice_length
-            else:
-                end = start + slice_length
-            slice_audio = audio[start:end]
-            slice_path = os.path.join(target_dir, f"{cnt}.mp3")
-            slice_audio.export(slice_path, format="mp3")
-            print(f"Slice {cnt} saved: {slice_path}")
->>>>>>> 6d8497ad
 
 def process_audio_split(name):
     # 生成唯一文件夹名，并依次调用转换和分割函数
